--- conflicted
+++ resolved
@@ -25,11 +25,7 @@
 cmake_minimum_required(VERSION 3.16)
 
 # set the project name
-<<<<<<< HEAD
-project(cifpp VERSION 2.0.4 LANGUAGES CXX)
-=======
 project(cifpp VERSION 3.0.1 LANGUAGES CXX)
->>>>>>> 123d25f8
 
 list(PREPEND CMAKE_MODULE_PATH "${CMAKE_CURRENT_SOURCE_DIR}/cmake")
 
