--- conflicted
+++ resolved
@@ -518,11 +518,7 @@
 				value_type h = ev[j] - ev[i];
 				value_type t;
 
-<<<<<<< HEAD
-				if (a_ij == 0 and h == 0)
-=======
 				if (h == 0 and a_ij == 0)
->>>>>>> fdb057e0
 					t = 1;
 				else if (std::fabs(a_ij) > 1.0e-12 * std::fabs(h))
 				{
